--- conflicted
+++ resolved
@@ -871,8 +871,6 @@
   color: var(--accent-primary);
 }
 
-<<<<<<< HEAD
-=======
 /* OSINT Results Styles */
 .osint-results {
   display: none;
@@ -908,8 +906,6 @@
   font-size: 1.5rem;
 }
 
-/* Copy notification */
->>>>>>> b9b1d72a
 .copy-notification {
   position: fixed;
   bottom: 20px; /* or top/right as you prefer */
@@ -919,22 +915,10 @@
   padding: 1rem 1.5rem;
   border-radius: 8px;
   font-weight: 500;
-<<<<<<< HEAD
   z-index: 1000;
-
-  /* Hide by default */
-  opacity: 0;
-  pointer-events: none;
-  transform: translateX(100%);
-  transition: all 0.3s ease;
-=======
-  z-index: 10000;
   transform: translateX(100%);
   opacity: 0;
-  transition: all 0.3s cubic-bezier(0.4, 0, 0.2, 1);
-  box-shadow: var(--shadow-card);
-  border: 1px solid rgba(255, 255, 255, 0.1);
->>>>>>> b9b1d72a
+  transition: all 0.3s ease;
 }
 
 .copy-notification.show {
